--- conflicted
+++ resolved
@@ -1,9 +1,4 @@
-<<<<<<< HEAD
-#FROM eclipse-temurin:8-jdk-focal 
 FROM maven:3.9.9-eclipse-temurin-21
-=======
-FROM eclipse-temurin:21-jdk
->>>>>>> 61ba252d
 
 RUN mkdir -p /usr/share/man/man1
 RUN apt-get update && apt-get install -y netcat-openbsd zip git less \
