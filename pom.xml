--- conflicted
+++ resolved
@@ -134,30 +134,21 @@
             <version>0.2.5</version>
             <scope>test</scope>
         </dependency>
-<<<<<<< HEAD
+
         <!-- https://mvnrepository.com/artifact/javax.activation/activation -->
-<dependency>
-    <groupId>javax.activation</groupId>
-    <artifactId>activation</artifactId>
-    <version>1.1.1</version>
-</dependency>
-
-        
-        <!-- <dependency>
-    <groupId>org.json</groupId>
-    <artifactId>json</artifactId>
-    <version>20180813</version>
-</dependency> -->
-=======
-          -->
+        <dependency>
+            <groupId>javax.activation</groupId>
+            <artifactId>activation</artifactId>
+            <version>1.1.1</version>
+        </dependency>
+
         <!--
         <dependency>
           <groupId>org.json</groupId>
           <artifactId>json</artifactId>
           <version>20180813</version>
         </dependency>
-        -->
->>>>>>> 6d90d20e
+          -->
     </dependencies>
     <build>
         <finalName>oar-dist-service</finalName>
