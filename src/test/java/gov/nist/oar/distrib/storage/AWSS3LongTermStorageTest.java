--- conflicted
+++ resolved
@@ -12,41 +12,33 @@
  */
 package gov.nist.oar.distrib.storage;
 
-<<<<<<< HEAD
-import static org.junit.Assert.assertEquals;
-import static org.junit.Assert.assertTrue;
-import static org.junit.Assert.fail;
-=======
 import static org.junit.jupiter.api.Assertions.assertEquals;
 import static org.junit.jupiter.api.Assertions.assertTrue;
 import static org.junit.jupiter.api.Assertions.fail;
->>>>>>> fa7800da
 
 import java.io.ByteArrayInputStream;
 import java.io.FileNotFoundException;
 import java.io.IOException;
 import java.io.InputStream;
-<<<<<<< HEAD
 import java.net.URI;
-=======
->>>>>>> fa7800da
 import java.util.ArrayList;
 import java.util.List;
 import java.util.stream.Collectors;
 
-<<<<<<< HEAD
-import org.junit.After;
-import org.junit.AfterClass;
-import org.junit.Before;
-import org.junit.BeforeClass;
-import org.junit.ClassRule;
-import org.junit.Test;
+import org.junit.jupiter.api.AfterAll;
+import org.junit.jupiter.api.AfterEach;
+import org.junit.jupiter.api.BeforeAll;
+import org.junit.jupiter.api.BeforeEach;
+import org.junit.jupiter.api.Test;
 import org.slf4j.Logger;
 import org.slf4j.LoggerFactory;
+import org.junit.jupiter.api.extension.RegisterExtension;
 
 import gov.nist.oar.distrib.DistributionException;
 import gov.nist.oar.distrib.ResourceNotFoundException;
 import gov.nist.oar.distrib.StorageVolumeException;
+
+import com.adobe.testing.s3mock.junit5.S3MockExtension;
 import software.amazon.awssdk.auth.credentials.AwsBasicCredentials;
 import software.amazon.awssdk.auth.credentials.StaticCredentialsProvider;
 import software.amazon.awssdk.core.sync.RequestBody;
@@ -73,45 +65,6 @@
  */
 public class AWSS3LongTermStorageTest {
 
-    @ClassRule
-    public static S3MockTestRule siterule = new S3MockTestRule();
-
-    private static Logger logger = LoggerFactory.getLogger(AWSS3LongTermStorageTest.class);
-
-    private static final String BUCKET_NAME = "oar-lts-test";
-    private static final String HASH = "5feceb66ffc86f38d952786c6d696c79c2dbc239dd4e91b46729d73a27fb57e9";
-    private static S3Client s3client;
-    AWSS3LongTermStorage s3Storage = null;
-
-    @BeforeClass
-    public static void setUpClass() {
-        // Initialize S3 Client
-        s3client = createS3Client();
-
-        // Ensure bucket is clean before tests
-        if (bucketExists(BUCKET_NAME)) {
-=======
-import org.junit.jupiter.api.AfterAll;
-import org.junit.jupiter.api.AfterEach;
-import org.junit.jupiter.api.BeforeAll;
-import org.junit.jupiter.api.BeforeEach;
-import org.junit.jupiter.api.Test;
-import org.junit.jupiter.api.extension.RegisterExtension;
-
-import com.adobe.testing.s3mock.junit5.S3MockExtension;
-import com.amazonaws.auth.AWSStaticCredentialsProvider;
-import com.amazonaws.auth.BasicAWSCredentials;
-import com.amazonaws.client.builder.AwsClientBuilder.EndpointConfiguration;
-import com.amazonaws.services.s3.AmazonS3;
-import com.amazonaws.services.s3.AmazonS3Client;
-import com.amazonaws.services.s3.model.ObjectMetadata;
-import com.amazonaws.services.s3.model.S3ObjectSummary;
-
-import gov.nist.oar.distrib.DistributionException;
-import gov.nist.oar.distrib.ResourceNotFoundException;
-
-public class AWSS3LongTermStorageTest {
-
     @RegisterExtension
     static final S3MockExtension S3_MOCK = S3MockExtension.builder()
             .withSecureConnection(false) 
@@ -119,41 +72,27 @@
             .silent()   // Suppress statup banner and reduce logging verbosity
             .build();
 
-    static AmazonS3 s3client = null;
-    static final String bucket = "oar-lts-test";
-    static String hash = "5feceb66ffc86f38d952786c6d696c79c2dbc239dd4e91b46729d73a27fb57e9";
+    private static Logger logger = LoggerFactory.getLogger(AWSS3LongTermStorageTest.class);
+
+    private static final String BUCKET_NAME = "oar-lts-test";
+    private static final String HASH = "5feceb66ffc86f38d952786c6d696c79c2dbc239dd4e91b46729d73a27fb57e9";
+    private static S3Client s3client;
     AWSS3LongTermStorage s3Storage = null;
 
     @BeforeAll
-    public static void setUpClass() throws IOException {
-        s3client = S3_MOCK.createS3Client();
-
-        if (s3client.doesBucketExistV2(bucket))
->>>>>>> fa7800da
+    public static void setUpClass() {
+        // Initialize S3 Client
+        s3client = S3_MOCK.createS3ClientV2();
+
+        // Ensure bucket is clean before tests
+        if (bucketExists(BUCKET_NAME)) {
             destroyBucket();
         }
         s3client.createBucket(CreateBucketRequest.builder().bucket(BUCKET_NAME).build());
         populateBucket();
     }
 
-<<<<<<< HEAD
-    @Before
-=======
-    public static AmazonS3 createS3Client() {
-        final BasicAWSCredentials credentials = new BasicAWSCredentials("foo", "bar");
-        final String endpoint = "http://localhost:9090/";
-        final String region = "us-east-1";
-        EndpointConfiguration epconfig = new EndpointConfiguration(endpoint, region);
-
-        return AmazonS3Client.builder()
-                .withCredentials(new AWSStaticCredentialsProvider(credentials))
-                .withEndpointConfiguration(epconfig)
-                .enablePathStyleAccess()
-                .build();
-    }
-
     @BeforeEach
->>>>>>> fa7800da
     public void setUp() throws IOException {
         try {
             s3Storage = new AWSS3LongTermStorage(BUCKET_NAME, s3client);
@@ -170,15 +109,11 @@
 
     @AfterAll
     public static void tearDownClass() {
-<<<<<<< HEAD
-        try {
-            if (s3client != null) {
-                destroyBucket();
-            }
+        try {
+            destroyBucket();
         } catch (Exception e) {
             logger.warn("Failed to destroy bucket during teardown: " + e.getMessage());
         }
-        siterule.stopServer();
     }
 
     public static S3Client createS3Client() {
@@ -207,23 +142,13 @@
                         .key(object.key())
                         .build()));
         s3client.deleteBucket(DeleteBucketRequest.builder().bucket(BUCKET_NAME).build());
-=======
-        destroyBucket();
-    }
-
-    public static void destroyBucket() {
-        List<S3ObjectSummary> files = s3client.listObjects(bucket).getObjectSummaries();
-        for (S3ObjectSummary f : files)
-            s3client.deleteObject(bucket, f.getKey());
-        s3client.deleteBucket(bucket);
->>>>>>> fa7800da
     }
 
     @Test
     public void testBucketCreation() {
         try {
             s3client.headBucket(HeadBucketRequest.builder().bucket(BUCKET_NAME).build());
-            assertTrue("Bucket exists and is accessible", true);
+            assertTrue(true, "Bucket exists and is accessible");
         } catch (Exception e) {
             fail("Bucket creation or access failed: " + e.getMessage());
         }
@@ -238,22 +163,12 @@
         int j = 0;
         for (String base : bases) {
             for (int i = 0; i < 3; i++) {
-<<<<<<< HEAD
                 String bag = base + j++ + ((i > 1) ? ".7z" : ".zip");
                 String baghash = HASH + " " + bag;
 
                 // Check if the object already exists
                 if (!objectExists(BUCKET_NAME, bag)) {
                     // Upload the empty "bag" file
-=======
-                String bag = base + Integer.toString(j++) + ((i > 1) ? ".7z" : ".zip");
-                String baghash = hash + " " + bag;
-
-                if (!s3client.doesObjectExist(bucket, bag)) {
-                    ObjectMetadata md = new ObjectMetadata();
-                    md.setContentLength(1);
-                    md.setContentType("text/plain");
->>>>>>> fa7800da
                     try (InputStream ds = new ByteArrayInputStream("0".getBytes())) {
                         s3client.putObject(PutObjectRequest.builder()
                                 .bucket(BUCKET_NAME)
@@ -265,7 +180,6 @@
                         throw new RuntimeException("Failed to upload file: " + bag, e);
                     }
 
-<<<<<<< HEAD
                     // Upload the "baghash" file
                     try (InputStream ds = new ByteArrayInputStream(baghash.getBytes())) {
                         s3client.putObject(PutObjectRequest.builder()
@@ -322,33 +236,19 @@
 
             // Verify each object exists in the bucket
             for (String key : expectedKeys) {
-                assertTrue("Object " + key + " should exist in the bucket",
-                        objectExists(BUCKET_NAME, key));
+                assertTrue(objectExists(BUCKET_NAME, key),
+                           "Object " + key + " should exist in the bucket");
             }
 
             // Verify corresponding .sha256 files exist
             for (String key : expectedKeys) {
                 String hashKey = key + ".sha256";
-                assertTrue("Hash file " + hashKey + " should exist in the bucket",
-                        objectExists(BUCKET_NAME, hashKey));
+                assertTrue(objectExists(BUCKET_NAME, hashKey),
+                           "Hash file " + hashKey + " should exist in the bucket");
             }
         } catch (Exception e) {
             fail("populateBucket test failed: " + e.getMessage());
         }
-=======
-                    md.setContentLength(baghash.length());
-                    try (InputStream ds = new ByteArrayInputStream(baghash.getBytes())) {
-                        s3client.putObject(bucket, bag + ".sha256", ds, md);
-                    }
-                }
-            }
-        }
-    }
-
-    @Test
-    public void testCtor() throws FileNotFoundException {
-        assertTrue(s3client.doesBucketExistV2(bucket));
->>>>>>> fa7800da
     }
 
     @Test
@@ -368,20 +268,11 @@
 
         try {
             filenames = s3Storage.findBagsFor("mds013u4g9");
-<<<<<<< HEAD
             fail("Failed to raise ResourceNotFoundException; returned " + filenames.toString());
         } catch (ResourceNotFoundException ex) {
         }
 
         filenames = new ArrayList<String>();
-=======
-            fail("Failed to raise ResourceNotFoundException; returned " + filenames);
-        } catch (ResourceNotFoundException ex) {
-            // expected
-        }
-
-        filenames = new ArrayList<>();
->>>>>>> fa7800da
         filenames.add("mds088kd2.mbag0_3-9.zip");
         filenames.add("mds088kd2.mbag0_3-10.zip");
         filenames.add("mds088kd2.mbag0_3-11.7z");
@@ -399,7 +290,6 @@
 
         assertEquals(filenames, found);
     }
-<<<<<<< HEAD
 
     @Test
     public void testFindBagsForByPage() throws DistributionException, FileNotFoundException {
@@ -417,8 +307,6 @@
 
         assertEquals(filenames, s3Storage.findBagsFor("mds013u4g"));
     }
-=======
->>>>>>> fa7800da
 
     @Test
     public void testFileChecksum() throws FileNotFoundException, DistributionException {
@@ -439,20 +327,13 @@
         assertEquals(94, filelength);
     }
 
-<<<<<<< HEAD
     // Need to update deatils to compare two file streams
-=======
->>>>>>> fa7800da
     @Test
     public void testFileStream() throws FileNotFoundException, DistributionException, IOException {
         InputStream is = s3Storage.openFile("mds088kd2.1_0_1.mbag0_4-17.7z");
         byte[] buf = new byte[100];
         int n = is.read(buf);
-<<<<<<< HEAD
-        assertEquals("Unexpected output: " + (new String(buf, 0, n)), 1, n);
-=======
         assertEquals(1, n, "Unexpected output: " + (new String(buf, 0, n)));
->>>>>>> fa7800da
         assertEquals("0", new String(buf, 0, 1));
         assertEquals(-1, is.read());
         is.close();
@@ -467,10 +348,7 @@
             fail("Failed to barf on missing file");
             is.close();
         } catch (FileNotFoundException ex) {
-<<<<<<< HEAD
-=======
             // expected
->>>>>>> fa7800da
         }
     }
 
@@ -489,17 +367,10 @@
 
         try {
             String bagname = s3Storage.findHeadBagFor("mds013u4g9");
-<<<<<<< HEAD
             fail("Failed to raise ResourceNotFoundException; returned " + bagname.toString());
         } catch (ResourceNotFoundException ex) {
         }
 
-=======
-            fail("Failed to raise ResourceNotFoundException; returned " + bagname);
-        } catch (ResourceNotFoundException ex) {
-            // expected
-        }
->>>>>>> fa7800da
     }
 
     @Test
@@ -518,17 +389,9 @@
 
         try {
             String bagname = s3Storage.findHeadBagFor("mds013u4g9");
-<<<<<<< HEAD
             fail("Failed to raise ResourceNotFoundException; returned " + bagname.toString());
         } catch (ResourceNotFoundException ex) {
-        }
-
-=======
-            fail("Failed to raise ResourceNotFoundException; returned " + bagname);
-        } catch (ResourceNotFoundException ex) {
             // expected
         }
->>>>>>> fa7800da
-    }
-
+    }
 }