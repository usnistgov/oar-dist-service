package gov.nist.oar.distrib.cachemgr.pdr;

import static org.junit.jupiter.api.Assertions.assertEquals;
import static org.junit.jupiter.api.Assertions.assertFalse;
import static org.junit.jupiter.api.Assertions.assertNull;
import static org.junit.jupiter.api.Assertions.assertTrue;
import static org.junit.jupiter.api.Assertions.fail;

import java.io.File;
import java.io.IOException;

import org.json.JSONException;
import org.junit.jupiter.api.BeforeEach;
import org.junit.jupiter.api.Test;
import org.junit.jupiter.api.io.TempDir;

import gov.nist.oar.distrib.BagStorage;
import gov.nist.oar.distrib.Checksum;
import gov.nist.oar.distrib.ObjectNotFoundException;
import gov.nist.oar.distrib.StorageVolumeException;
import gov.nist.oar.distrib.cachemgr.CacheManagementException;
import gov.nist.oar.distrib.cachemgr.CacheVolume;
import gov.nist.oar.distrib.cachemgr.ConfigurableCache;
import gov.nist.oar.distrib.cachemgr.Reservation;
import gov.nist.oar.distrib.cachemgr.VolumeConfig;
import gov.nist.oar.distrib.cachemgr.inventory.SQLiteStorageInventoryDB;
import gov.nist.oar.distrib.cachemgr.storage.FilesystemCacheVolume;
import gov.nist.oar.distrib.storage.FilesystemLongTermStorage;

public class RestrictedDatasetRestorerTest {

    @TempDir
    public File tempDir; 

    final String ltsdir = System.getProperty("project.test.resourceDirectory");

    private BagStorage publicLtstore;
    private BagStorage restrictedLtstore;
    private HeadBagCacheManager hbcm;
    private RestrictedDatasetRestorer rstr;

    ConfigurableCache cache = null;

    // Helper method to create HeadBagCacheManager. Adjust based on your actual implementation.
    HeadBagCacheManager createHBCache(BagStorage reststore, BagStorage pubstore)
        throws IOException, CacheManagementException
    {
        File tf = new File(tempDir, "headbags");
        tf.mkdir();
        File dbf = new File(tf, "inventory.sqlite");
        HeadBagDB.initializeSQLiteDB(dbf.getAbsolutePath());
        HeadBagDB sidb = HeadBagDB.createHeadBagDB(dbf.getAbsolutePath());
        sidb.registerAlgorithm("sha256");
        ConfigurableCache cache = new ConfigurableCache("headbags", sidb, 2, null);

        File cvd = new File(tf, "cv0");
        cvd.mkdir();
        cache.addCacheVolume(new FilesystemCacheVolume(cvd, "cv0"), 2000000, null, true);
        cvd = new File(tf, "cv1");
        cvd.mkdir();
        cache.addCacheVolume(new FilesystemCacheVolume(cvd, "cv1"), 2000000, null, true);

        return new HeadBagCacheManager(cache, sidb, new HeadBagRestorer(reststore, pubstore), "88434");
    }

    ConfigurableCache createDataCache() throws CacheManagementException, IOException {
        File croot = new File(tempDir, "data");
        croot.mkdir();
        File dbf = new File(croot, "inventory.sqlite");
        SQLiteStorageInventoryDB.initializeDB(dbf.getAbsolutePath());
        SQLiteStorageInventoryDB sidb = new SQLiteStorageInventoryDB(dbf.getPath());
        sidb.registerAlgorithm("sha256");
        ConfigurableCache cache = new ConfigurableCache("headbags", sidb, 2, null);

        File cvdir = new File(croot, "foobar");
        cvdir.mkdir();
        VolumeConfig vc = new VolumeConfig();
        CacheVolume cv = new FilesystemCacheVolume(cvdir, "foobar");
        vc.setRoles(PDRCacheRoles.ROLE_GENERAL_PURPOSE);
        cache.addCacheVolume(cv, 2000000, null, vc, true);

        cvdir = new File(croot, "old");
        cvdir.mkdir();
        cv = new FilesystemCacheVolume(cvdir, "old");
        vc.setRoles(PDRCacheRoles.ROLE_OLD_VERSIONS);
        cache.addCacheVolume(cv, 2000000, null, vc, true);

        cvdir = new File(croot, "rpa");
        cvdir.mkdir();
        cv = new FilesystemCacheVolume(cvdir, "rpa");
        vc.setRoles(PDRCacheRoles.ROLE_RESTRICTED_DATA);
        cache.addCacheVolume(cv, 2000000, null, vc, true);

        return cache;
    }

    @BeforeEach
    public void setUp() throws IOException, CacheManagementException {

        publicLtstore = new FilesystemLongTermStorage(ltsdir);
        restrictedLtstore = new FilesystemLongTermStorage(ltsdir + "/restricted");

        hbcm = createHBCache(restrictedLtstore, publicLtstore);
        cache = createDataCache();
        rstr = new RestrictedDatasetRestorer(publicLtstore, restrictedLtstore, hbcm, 500);

    }

    @Test
    public void testGetSmallSizeLimit() {
        assertEquals(500, rstr.getSmallSizeLimit(), "The small size limit should be correctly set");
    }

    @Test
    public void testParseId() {
        String[] parts = rstr.parseId("mds2-8888");
        assertEquals("mds2-8888", parts[0]);
        assertEquals("", parts[1]);
        assertNull(parts[2]);

        parts = rstr.parseId("mds2-8888/");
        assertEquals("mds2-8888", parts[0]);
        assertEquals("", parts[1]);
        assertNull(parts[2]);

        parts = rstr.parseId("mds2-8888#");
        assertEquals("mds2-8888", parts[0]);
        assertEquals("", parts[1]);
        assertEquals("", parts[2]);

        parts = rstr.parseId("mds2-8888/goob");
        assertEquals("mds2-8888", parts[0]);
        assertEquals("goob", parts[1]);
        assertNull(parts[2]);

        parts = rstr.parseId("mds2-8888/goob/gurn.json");
        assertEquals("mds2-8888", parts[0]);
        assertEquals("goob/gurn.json", parts[1]);
        assertNull(parts[2]);

        parts = rstr.parseId("mds2-8888/goob/gurn.json#2");
        assertEquals("mds2-8888", parts[0]);
        assertEquals("goob/gurn.json", parts[1]);
        assertEquals("2", parts[2]);
    }

    @Test
    public void testDoesNotExist() throws StorageVolumeException, CacheManagementException {
        assertTrue(rstr.doesNotExist("goober"));
        assertFalse(rstr.doesNotExist("mds1491/trial1.json"));
        assertFalse(rstr.doesNotExist("mds1491/gurn.json"));
    }

    @Test
    public void testGetSize() throws StorageVolumeException, CacheManagementException {
        assertEquals(69, rstr.getSizeOf("mds1491/trial1.json"));
        assertEquals(15, rstr.getSizeOf("mds1491/README.txt"));
        assertEquals(553, rstr.getSizeOf("mds1491/trial3/trial3a.json"));
        try {
            rstr.getSizeOf("goober/file.json");
            fail("found non-existent file");
        } catch (ObjectNotFoundException ex) { /* Success! */ }
    }

    @Test
    public void testGetChecksum() throws StorageVolumeException, CacheManagementException {
        Checksum cksm = rstr.getChecksum("mds1491/trial1.json");
        assertEquals("d155d99281ace123351a311084cd8e34edda6a9afcddd76eb039bad479595ec9", cksm.hash);
        assertEquals("sha256", cksm.algorithm);

        cksm = rstr.getChecksum("mds1491/README.txt");
        assertEquals("b6433cb0e033f32ba411463e2cc304bd6aa3a9e0efa8e2539c452622f02a99cd", cksm.hash);
        assertEquals("sha256", cksm.algorithm);

        try {
            rstr.getChecksum("goober/file.json");
            fail("found non-existent file");
        } catch (ObjectNotFoundException ex) { /* Success! */ }
    }

    @Test
    public void testRestoreObject()
        throws CacheManagementException, StorageVolumeException, JSONException, IOException
    {
        assertFalse(cache.isCached("mds1491/trial1.json"));
        Reservation resv = cache.reserveSpace(70, PDRCacheRoles.ROLE_RESTRICTED_DATA);
        rstr.restoreObject("mds1491/trial1.json", resv, "mds1491/trial1.json", null);
        assertTrue(cache.isCached("mds1491/trial1.json"));
        assertEquals("rpa", resv.getVolumeName());
        assertTrue(new File(tempDir, "data/" + resv.getVolumeName() + "/mds1491/trial1.json").exists());
    }
<<<<<<< HEAD
}
=======

    @Test
    public void testCacheFromBagSelect()
            throws StorageVolumeException, ResourceNotFoundException, CacheManagementException,
            FileNotFoundException
    {
        assertTrue(! cache.isCached("mds1491/trial1.json"));
        assertTrue(! cache.isCached("mds1491/trial2.json"));
        assertTrue(! cache.isCached("mds1491/trial3/trial3a.json"));
        assertTrue(! cache.isCached("mds1491/README.txt"));

        ArrayList<String> need = new ArrayList<String>();
        need.add("trial1.json");
        need.add("trial3/trial3a.json");

        Set<String> cached = rstr.cacheFromBag("mds1491.mbag0_2-0.zip", need, null, cache, true);
        assertTrue(cached.contains("trial1.json"));
        assertTrue(! cached.contains("trial2.json"));
        assertTrue(! cached.contains("README.txt"));
        assertTrue(cached.contains("trial3/trial3a.json"));
        assertEquals(2, cached.size());

        assertTrue(cache.isCached("mds1491/trial1.json"));
        assertTrue(! cache.isCached("mds1491/trial2.json"));
        assertTrue(! cache.isCached("mds1491/README.txt"));
        assertTrue(cache.isCached("mds1491/trial3/trial3a.json"));

        need.add("README.txt");
        cached = rstr.cacheFromBag("mds1491.1_2_0.mbag0_4-2.zip", need, null, cache, true);
        assertTrue(cached.contains("README.txt"));
        assertEquals(1, cached.size());

        assertTrue(cache.isCached("mds1491/trial1.json"));
        assertTrue(! cache.isCached("mds1491/trial2.json"));
        assertTrue(cache.isCached("mds1491/README.txt"));
        assertTrue(cache.isCached("mds1491/trial3/trial3a.json"));
    }

    @Test
    public void testCacheFromBag()
            throws StorageVolumeException, FileNotFoundException, CacheManagementException
    {
        assertTrue(! cache.isCached("67C783D4BA814C8EE05324570681708A1899/NMRRVocab20171102.rdf"));
        assertTrue(! cache.isCached("67C783D4BA814C8EE05324570681708A1899/NMRRVocab20171102.rdf.sha256"));
        Set<String> cached =
                rstr.cacheFromBag("67C783D4BA814C8EE05324570681708A1899.mbag0_3-0.zip", null, null, cache, true);
        assertEquals(2, cached.size());
        assertTrue(cache.isCached("67C783D4BA814C8EE05324570681708A1899/NMRRVocab20171102.rdf"));
        assertTrue(! cache.isCached("67C783D4BA814C8EE05324570681708A1899/NMRRVocab20171102.rdf.sha256"));

        // test what happens when attempting recache
        List<CacheObject> found =
                cache.getInventoryDB().findObject("67C783D4BA814C8EE05324570681708A1899/NMRRVocab20171102.rdf",
                        VolumeStatus.VOL_FOR_GET);
        assertEquals(1, found.size());
        long since = found.get(0).getMetadatumLong("since", 0L);
        assertTrue("Missing since metadatum", since > 0L);
        cached = rstr.cacheFromBag("67C783D4BA814C8EE05324570681708A1899.mbag0_3-0.zip", null, null, cache, true);
        assertTrue(cache.isCached("67C783D4BA814C8EE05324570681708A1899/NMRRVocab20171102.rdf"));
        assertTrue(! cache.isCached("67C783D4BA814C8EE05324570681708A1899/NMRRVocab20171102.rdf.sha256"));
        found =
                cache.getInventoryDB().findObject("67C783D4BA814C8EE05324570681708A1899/NMRRVocab20171102.rdf",
                        VolumeStatus.VOL_FOR_INFO);
        assertEquals(1, found.size());
        assertTrue("File appears not to have been recached", since < found.get(0).getMetadatumLong("since", 0L));

        // test when file might get cached to different volume
        File croot = new File(tempf.getRoot(),"data");
        File cvdir = new File(croot, "crunchy");  cvdir.mkdir();
        VolumeConfig vc = new VolumeConfig();
        CacheVolume cv = new FilesystemCacheVolume(cvdir, "crunchy");
        cv = new FilesystemCacheVolume(cvdir, "crunchy");
        vc.setRoles(PDRCacheRoles.ROLE_GENERAL_PURPOSE|PDRCacheRoles.ROLE_LARGE_OBJECTS);
        cache.addCacheVolume(cv, 2000000, null, vc, true);

        assertTrue(
                cache.isCached("67C783D4BA814C8EE05324570681708A1899/Materials_Registry_vocab_20180418.xlsx"));
        cached = rstr.cacheFromBag("67C783D4BA814C8EE05324570681708A1899.mbag0_3-0.zip", null, null, cache, true);
        assertTrue(
                cache.isCached("67C783D4BA814C8EE05324570681708A1899/Materials_Registry_vocab_20180418.xlsx"));
        found =
                cache.getInventoryDB()
                        .findObject("67C783D4BA814C8EE05324570681708A1899/Materials_Registry_vocab_20180418.xlsx",
                                VolumeStatus.VOL_FOR_GET);
        assertEquals(1, found.size());
        assertEquals("rpa", found.get(0).volname);

        // test optional recache
        since = found.get(0).getMetadatumLong("since", 0L);
        assertTrue("Missing since metadatum", since > 0L);
        cache.uncache("67C783D4BA814C8EE05324570681708A1899/NMRRVocab20171102.rdf");
        assertFalse(cache.isCached("67C783D4BA814C8EE05324570681708A1899/NMRRVocab20171102.rdf"));
        cached = rstr.cacheFromBag("67C783D4BA814C8EE05324570681708A1899.mbag0_3-0.zip", null, null, cache, false);
        assertTrue(cache.isCached("67C783D4BA814C8EE05324570681708A1899/NMRRVocab20171102.rdf"));
        found =
                cache.getInventoryDB()
                        .findObject("67C783D4BA814C8EE05324570681708A1899/Materials_Registry_vocab_20180418.xlsx",
                                VolumeStatus.VOL_FOR_GET);
        assertEquals("File appears to have been recached:", since, found.get(0).getMetadatumLong("since", 0L));

    }

    @Test
    public void testExpires() throws StorageVolumeException, ResourceNotFoundException, CacheManagementException {

        assertTrue(! cache.isCached("mds1491/trial1.json"));
        assertTrue(! cache.isCached("mds1491/trial2.json"));
        assertTrue(! cache.isCached("mds1491/trial3/trial3a.json"));
        assertTrue(! cache.isCached("mds1491/README.txt"));

        Set<String> cached = rstr.cacheDataset("mds1491", null, cache, true,
                PDRCacheRoles.ROLE_RESTRICTED_DATA, null);
        assertTrue(cached.contains("trial1.json"));
        assertTrue(cached.contains("trial2.json"));
        assertTrue(cached.contains("README.txt"));
        assertTrue(cached.contains("trial3/trial3a.json"));
        assertEquals(4, cached.size());

        assertTrue(cache.isCached("mds1491/trial1.json"));
        assertTrue(cache.isCached("mds1491/trial2.json"));
        assertTrue(cache.isCached("mds1491/README.txt"));
        assertTrue(cache.isCached("mds1491/trial3/trial3a.json"));

        List<CacheObject> found = cache.getInventoryDB().findObject("mds1491/trial1.json", VolumeStatus.VOL_FOR_INFO);
        assertEquals(1, found.size());
        assertTrue("CacheObject should contain expires metadata", found.get(0).hasMetadatum("expires"));

        // Verify the "expires" value is approximately 2 weeks from the current time
        long TWO_WEEKS_MILLIS = 14L * 24 * 60 * 60 * 1000;
        long expectedExpires = System.currentTimeMillis() + TWO_WEEKS_MILLIS;
        long actualExpires = found.get(0).getMetadatumLong("expires", 0);
        // Check that the absolute difference between the expected and actual expires values is less than 1000ms
        assertTrue("expires field should be set to 2 weeks from the current time (diff="+
                   Long.toString(Math.abs(expectedExpires - actualExpires)) + ")",
                   Math.abs(expectedExpires - actualExpires) < 5000);

        found = cache.getInventoryDB().findObject("mds1491/trial2.json", VolumeStatus.VOL_FOR_INFO);
        assertEquals(1, found.size());
        assertTrue("CacheObject should contain expires metadata", found.get(0).hasMetadatum("expires"));

        expectedExpires= System.currentTimeMillis() + TWO_WEEKS_MILLIS;
        actualExpires = found.get(0).getMetadatumLong("expires", 0);
        assertTrue("expires field should be set to 2 weeks from the current time",
                Math.abs(expectedExpires - actualExpires) < 5000);

        found = cache.getInventoryDB().findObject("mds1491/README.txt", VolumeStatus.VOL_FOR_INFO);
        assertEquals(1, found.size());
        assertTrue("CacheObject should contain expires metadata", found.get(0).hasMetadatum("expires"));

        expectedExpires = System.currentTimeMillis() + TWO_WEEKS_MILLIS;
        actualExpires = found.get(0).getMetadatumLong("expires", 0);
        assertTrue("expires field should be set to 2 weeks from the current time",
                Math.abs(expectedExpires - actualExpires) < 5000);

    }

}
>>>>>>> 0366340c
<|MERGE_RESOLUTION|>--- conflicted
+++ resolved
@@ -182,16 +182,98 @@
     public void testRestoreObject()
         throws CacheManagementException, StorageVolumeException, JSONException, IOException
     {
-        assertFalse(cache.isCached("mds1491/trial1.json"));
+        assertTrue(! cache.isCached("mds1491/trial1.json"));
         Reservation resv = cache.reserveSpace(70, PDRCacheRoles.ROLE_RESTRICTED_DATA);
         rstr.restoreObject("mds1491/trial1.json", resv, "mds1491/trial1.json", null);
         assertTrue(cache.isCached("mds1491/trial1.json"));
         assertEquals("rpa", resv.getVolumeName());
-        assertTrue(new File(tempDir, "data/" + resv.getVolumeName() + "/mds1491/trial1.json").exists());
-    }
-<<<<<<< HEAD
-}
-=======
+        assertTrue((new File(tempf.getRoot(),
+                "data/"+resv.getVolumeName()+"/mds1491/trial1.json")).exists());
+
+        // this file is only found in the restricted store
+        assertTrue(! cache.isCached("mds1491/README.txt"));
+        resv = cache.reserveSpace(15, PDRCacheRoles.ROLE_RESTRICTED_DATA);
+        rstr.restoreObject("mds1491/README.txt", resv, "mds1491/README.txt", null);
+        assertTrue(cache.isCached("mds1491/README.txt"));
+        assertEquals("rpa", resv.getVolumeName());
+        assertTrue((new File(tempf.getRoot(),
+                "data/"+resv.getVolumeName()+"/mds1491/README.txt")).exists());
+
+        assertTrue(! cache.isCached("mds1491/trial2.json"));
+        resv = cache.reserveSpace(68, PDRCacheRoles.ROLE_RESTRICTED_DATA);
+        rstr.restoreObject("mds1491/trial2.json", resv, "mds1491/trial2.json", null);
+        assertTrue(cache.isCached("mds1491/trial2.json"));
+        assertEquals("rpa", resv.getVolumeName());
+        File t2file = new File(tempf.getRoot(), "data/"+resv.getVolumeName()+"/mds1491/trial2.json");
+        assertTrue(t2file.exists());
+
+        // confirm that we got the one from the restricted store
+        String trial2 = new String(Files.readAllBytes(Paths.get(t2file.toURI())));
+        JSONObject data = new JSONObject(trial2);
+        assertTrue(data.getBoolean("result"));
+        assertEquals("2024-01-06", data.getString("date"));
+
+        assertTrue(! cache.isCached("mds1491/trial2.json#1.1.0"));
+        resv = cache.reserveSpace(553, PDRCacheRoles.ROLE_OLD_VERSIONS);
+        rstr.restoreObject("mds1491/trial2.json#1.1.0", resv, "mds1491/trial2.json", null);
+        assertTrue(cache.isCached("mds1491/trial2.json#1.1.0"));
+        assertEquals("old", resv.getVolumeName());
+        t2file = new File(tempf.getRoot(), "data/"+resv.getVolumeName()+"/mds1491/trial2.json");
+        assertTrue(t2file.exists());
+
+        // confirm that we got the one from the public store
+        trial2 = new String(Files.readAllBytes(Paths.get(t2file.toURI())));
+        data = new JSONObject(trial2);
+        assertFalse(data.getBoolean("result"));
+        assertEquals("2017-02-02", data.getString("date"));
+    }
+
+    @Test
+    public void testCacheDataset()
+            throws StorageVolumeException, ResourceNotFoundException, CacheManagementException
+    {
+        assertTrue(! cache.isCached("mds1491/trial1.json"));
+        assertTrue(! cache.isCached("mds1491/trial2.json"));
+        assertTrue(! cache.isCached("mds1491/trial3/trial3a.json"));
+        assertTrue(! cache.isCached("mds1491/README.txt"));
+        assertTrue(! cache.isCached("mds1491/trial1.json#1.1.0"));
+        assertTrue(! cache.isCached("mds1491/trial2.json#1.1.0"));
+        assertTrue(! cache.isCached("mds1491/trial3/trial3a.json#1.1.0"));
+        assertTrue(! cache.isCached("mds1491/trial1.json#1"));
+        assertTrue(! cache.isCached("mds1491/trial2.json#1"));
+        assertTrue(! cache.isCached("mds1491/trial3/trial3a.json#1"));
+
+        Set<String> cached = rstr.cacheDataset("mds1491", null, cache, true,
+                                               PDRCacheRoles.ROLE_RESTRICTED_DATA, null);
+        assertTrue(cached.contains("trial1.json"));
+        assertTrue(cached.contains("trial2.json"));
+        assertTrue(cached.contains("README.txt"));
+        assertTrue(cached.contains("trial3/trial3a.json"));
+        assertEquals(4, cached.size());
+
+        assertTrue(cache.isCached("mds1491/trial1.json"));
+        assertTrue(cache.isCached("mds1491/trial2.json"));
+        assertTrue(cache.isCached("mds1491/README.txt"));
+        assertTrue(cache.isCached("mds1491/trial3/trial3a.json"));
+        assertTrue(! cache.isCached("mds1491/trial1.json#1.1.0"));
+        assertTrue(! cache.isCached("mds1491/trial2.json#1.1.0"));
+        assertTrue(! cache.isCached("mds1491/trial3/trial3a.json#1.1.0"));
+        assertTrue(! cache.isCached("mds1491/trial1.json#1"));
+        assertTrue(! cache.isCached("mds1491/trial2.json#1"));
+        assertTrue(! cache.isCached("mds1491/trial3/trial3a.json#1"));
+
+        cached = rstr.cacheDataset("mds1491", "1.1.0", cache, true,
+                                   PDRCacheRoles.ROLE_OLD_VERSIONS, null);
+        assertTrue(cached.contains("trial1.json"));
+        assertTrue(cached.contains("trial2.json"));
+        assertTrue(cached.contains("trial3/trial3a.json"));
+        assertFalse(cached.contains("README.txt"));
+        assertEquals(3, cached.size());
+        assertTrue(cache.isCached("mds1491/trial1.json#1.1.0"));
+        assertTrue(cache.isCached("mds1491/trial2.json#1.1.0"));
+        assertTrue(cache.isCached("mds1491/trial3/trial3a.json#1.1.0"));
+        assertTrue(! cache.isCached("mds1491/README.txt#1.1.0"));
+    }
 
     @Test
     public void testCacheFromBagSelect()
@@ -347,6 +429,4 @@
                 Math.abs(expectedExpires - actualExpires) < 5000);
 
     }
-
-}
->>>>>>> 0366340c
+}