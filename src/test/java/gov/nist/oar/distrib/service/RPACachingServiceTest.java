--- conflicted
+++ resolved
@@ -31,12 +31,11 @@
 
 public class RPACachingServiceTest {
 
-<<<<<<< HEAD
     private RPACachingService rpaCachingService;
     private PDRCacheManager pdrCacheManager;
     private RPAConfiguration rpaConfiguration;
 
-    @BeforeEach
+    @Before
     public void setUp() {
         pdrCacheManager = mock(PDRCacheManager.class);
         rpaConfiguration = mock(RPAConfiguration.class);
@@ -44,10 +43,10 @@
     }
 
     @Test
-    public void testCacheAndGenerateRandomId_validDatasetID() throws Exception {
+    public void testCacheAndGenerateRandomId_validDatasetID_withEmptyVersion() throws Exception {
         String datasetID = "mds2-2909";
 
-        String version = "";
+        String version = ""; // empty version
         Set<String> dummyFiles = new HashSet<>();
         when(pdrCacheManager.cacheDataset(anyString(), eq(version), eq(true), eq(RPACachingService.ROLE_RESTRICTED_DATA), anyString()))
                 .thenReturn(dummyFiles);
@@ -61,10 +60,10 @@
     }
 
     @Test
-    public void testCacheAndGenerateRandomId_validDatasetArkID() throws Exception {
-        String datasetID = "ark:/12345/mds2-2909";
-
-        String version = "";
+    public void testCacheAndGenerateRandomId_validDatasetID_withNullVersion() throws Exception {
+        String datasetID = "mds2-2909";
+
+        String version = null; // null version
         Set<String> dummyFiles = new HashSet<>();
         when(pdrCacheManager.cacheDataset(anyString(), eq(version), eq(true), eq(RPACachingService.ROLE_RESTRICTED_DATA), anyString()))
                 .thenReturn(dummyFiles);
@@ -78,102 +77,46 @@
     }
 
     @Test
-    public void testCacheAndGenerateRandomId_invalidDatasetArkID() {
+    public void testCacheAndGenerateRandomId_validDatasetArkID_withEmptyVersion() throws Exception {
+        String datasetID = "ark:/12345/mds2-2909";
+
+        String version = ""; // empty version
+        Set<String> dummyFiles = new HashSet<>();
+        when(pdrCacheManager.cacheDataset(anyString(), eq(version), eq(true), eq(RPACachingService.ROLE_RESTRICTED_DATA), anyString()))
+                .thenReturn(dummyFiles);
+
+        String result = rpaCachingService.cacheAndGenerateRandomId(datasetID, version);
+
+        assertNotNull(result);
+        assertEquals(RPACachingService.RANDOM_ID_LENGTH + 4, result.length()); // 4 for the 'rpa-' prefix
+        assertTrue(result.matches("^rpa-[a-zA-Z0-9]+$")); // Check that the ID starts with 'rpa-' followed by alphanumeric chars
+        verify(pdrCacheManager).cacheDataset(eq("mds2-2909"), eq(version), eq(true), eq(RPACachingService.ROLE_RESTRICTED_DATA), eq(result));
+    }
+
+    @Test
+    public void testCacheAndGenerateRandomId_validDatasetArkID_withNullVersion() throws Exception {
+        String datasetID = "ark:/12345/mds2-2909";
+
+        String version = null; // null version
+        Set<String> dummyFiles = new HashSet<>();
+        when(pdrCacheManager.cacheDataset(anyString(), eq(version), eq(true), eq(RPACachingService.ROLE_RESTRICTED_DATA), anyString()))
+                .thenReturn(dummyFiles);
+
+        String result = rpaCachingService.cacheAndGenerateRandomId(datasetID, version);
+
+        assertNotNull(result);
+        assertEquals(RPACachingService.RANDOM_ID_LENGTH + 4, result.length()); // 4 for the 'rpa-' prefix
+        assertTrue(result.matches("^rpa-[a-zA-Z0-9]+$")); // Check that the ID starts with 'rpa-' followed by alphanumeric chars
+        verify(pdrCacheManager).cacheDataset(eq("mds2-2909"), eq(version), eq(true), eq(RPACachingService.ROLE_RESTRICTED_DATA), eq(result));
+    }
+
+    @Test(expected = IllegalArgumentException.class)
+    public void testCacheAndGenerateRandomId_invalidDatasetArkID() throws Exception {
         String datasetID = "ark:/invalid_ark_id";
         String version = "";
 
-        assertThrows(IllegalArgumentException.class, () -> {
-            rpaCachingService.cacheAndGenerateRandomId(datasetID, version);
-        });
-    }
-=======
-        private RPACachingService rpaCachingService;
-        private PDRCacheManager pdrCacheManager;
-        private RPAConfiguration rpaConfiguration;
-    
-        @Before
-        public void setUp() {
-            pdrCacheManager = mock(PDRCacheManager.class);
-            rpaConfiguration = mock(RPAConfiguration.class);
-            rpaCachingService = new RPACachingService(pdrCacheManager, rpaConfiguration);
-        }
-    
-        @Test
-        public void testCacheAndGenerateRandomId_validDatasetID_withEmptyVersion() throws Exception {
-            String datasetID = "mds2-2909";
-    
-            String version = ""; // empty version
-            Set<String> dummyFiles = new HashSet<>();
-            when(pdrCacheManager.cacheDataset(anyString(), eq(version), eq(true), eq(RPACachingService.ROLE_RESTRICTED_DATA), anyString()))
-                    .thenReturn(dummyFiles);
-    
-            String result = rpaCachingService.cacheAndGenerateRandomId(datasetID, version);
-    
-            assertNotNull(result);
-            assertEquals(RPACachingService.RANDOM_ID_LENGTH + 4, result.length()); // 4 for the 'rpa-' prefix
-            assertTrue(result.matches("^rpa-[a-zA-Z0-9]+$")); // Check that the ID starts with 'rpa-' followed by alphanumeric chars
-            verify(pdrCacheManager).cacheDataset(eq("mds2-2909"), eq(version), eq(true), eq(RPACachingService.ROLE_RESTRICTED_DATA), eq(result));
-        }
-    
-        @Test
-        public void testCacheAndGenerateRandomId_validDatasetID_withNullVersion() throws Exception {
-            String datasetID = "mds2-2909";
-    
-            String version = null; // null version
-            Set<String> dummyFiles = new HashSet<>();
-            when(pdrCacheManager.cacheDataset(anyString(), eq(version), eq(true), eq(RPACachingService.ROLE_RESTRICTED_DATA), anyString()))
-                    .thenReturn(dummyFiles);
-    
-            String result = rpaCachingService.cacheAndGenerateRandomId(datasetID, version);
-    
-            assertNotNull(result);
-            assertEquals(RPACachingService.RANDOM_ID_LENGTH + 4, result.length()); // 4 for the 'rpa-' prefix
-            assertTrue(result.matches("^rpa-[a-zA-Z0-9]+$")); // Check that the ID starts with 'rpa-' followed by alphanumeric chars
-            verify(pdrCacheManager).cacheDataset(eq("mds2-2909"), eq(version), eq(true), eq(RPACachingService.ROLE_RESTRICTED_DATA), eq(result));
-        }
-    
-        @Test
-        public void testCacheAndGenerateRandomId_validDatasetArkID_withEmptyVersion() throws Exception {
-            String datasetID = "ark:/12345/mds2-2909";
-    
-            String version = ""; // empty version
-            Set<String> dummyFiles = new HashSet<>();
-            when(pdrCacheManager.cacheDataset(anyString(), eq(version), eq(true), eq(RPACachingService.ROLE_RESTRICTED_DATA), anyString()))
-                    .thenReturn(dummyFiles);
-    
-            String result = rpaCachingService.cacheAndGenerateRandomId(datasetID, version);
-    
-            assertNotNull(result);
-            assertEquals(RPACachingService.RANDOM_ID_LENGTH + 4, result.length()); // 4 for the 'rpa-' prefix
-            assertTrue(result.matches("^rpa-[a-zA-Z0-9]+$")); // Check that the ID starts with 'rpa-' followed by alphanumeric chars
-            verify(pdrCacheManager).cacheDataset(eq("mds2-2909"), eq(version), eq(true), eq(RPACachingService.ROLE_RESTRICTED_DATA), eq(result));
-        }
-    
-        @Test
-        public void testCacheAndGenerateRandomId_validDatasetArkID_withNullVersion() throws Exception {
-            String datasetID = "ark:/12345/mds2-2909";
-    
-            String version = null; // null version
-            Set<String> dummyFiles = new HashSet<>();
-            when(pdrCacheManager.cacheDataset(anyString(), eq(version), eq(true), eq(RPACachingService.ROLE_RESTRICTED_DATA), anyString()))
-                    .thenReturn(dummyFiles);
-    
-            String result = rpaCachingService.cacheAndGenerateRandomId(datasetID, version);
-    
-            assertNotNull(result);
-            assertEquals(RPACachingService.RANDOM_ID_LENGTH + 4, result.length()); // 4 for the 'rpa-' prefix
-            assertTrue(result.matches("^rpa-[a-zA-Z0-9]+$")); // Check that the ID starts with 'rpa-' followed by alphanumeric chars
-            verify(pdrCacheManager).cacheDataset(eq("mds2-2909"), eq(version), eq(true), eq(RPACachingService.ROLE_RESTRICTED_DATA), eq(result));
-        }
-    
-        @Test(expected = IllegalArgumentException.class)
-        public void testCacheAndGenerateRandomId_invalidDatasetArkID() throws Exception {
-            String datasetID = "ark:/invalid_ark_id";
-            String version = "";
-    
-            rpaCachingService.cacheAndGenerateRandomId(datasetID, version);
-        }    
->>>>>>> 0366340c
+        rpaCachingService.cacheAndGenerateRandomId(datasetID, version);
+    }    
 
     @Test
     public void testRetrieveMetadata_success() throws Exception {
