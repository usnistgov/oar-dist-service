/**
 * This software was developed at the National Institute of Standards and Technology by employees of
 * the Federal Government in the course of their official duties. Pursuant to title 17 Section 105
 * of the United States Code this software is not subject to copyright protection and is in the
 * public domain. This is an experimental system. NIST assumes no responsibility whatsoever for its
 * use by other parties, and makes no guarantees, expressed or implied, about its quality,
 * reliability, or any other characteristic. We would appreciate acknowledgement if the software is
 * used. This software can be redistributed and/or modified freely provided that any derivative
 * works bear some notice that they are derived from it, and any modified versions bear some notice
 * that they have been modified.
 */
package gov.nist.oar.distrib.web;

import static org.junit.jupiter.api.Assertions.assertEquals;
import static org.junit.jupiter.api.Assertions.assertFalse;
import static org.junit.jupiter.api.Assertions.assertNotEquals;
import static org.junit.jupiter.api.Assertions.assertTrue;

import java.io.File;
import java.io.IOException;

import org.json.JSONArray;
import org.json.JSONObject;
import org.json.JSONTokener;
import org.junit.jupiter.api.AfterAll;
import org.junit.jupiter.api.AfterEach;
import org.junit.jupiter.api.BeforeAll;
import org.junit.jupiter.api.BeforeEach;
import org.junit.jupiter.api.Test;
import org.junit.jupiter.api.extension.ExtendWith;
import org.skyscreamer.jsonassert.JSONAssert;
import org.slf4j.Logger;
import org.slf4j.LoggerFactory;
import org.springframework.beans.factory.annotation.Autowired;
import org.springframework.boot.test.context.SpringBootTest;
import org.springframework.boot.test.web.client.TestRestTemplate;
import org.springframework.boot.test.web.server.LocalServerPort;
import org.springframework.http.HttpEntity;
import org.springframework.http.HttpHeaders;
import org.springframework.http.HttpMethod;
import org.springframework.http.HttpStatus;
import org.springframework.http.ResponseEntity;
import org.springframework.test.context.TestPropertySource;
import org.springframework.test.context.junit.jupiter.SpringExtension;
import org.springframework.util.FileSystemUtils;

import gov.nist.oar.distrib.ResourceNotFoundException;
import gov.nist.oar.distrib.StorageVolumeException;
import gov.nist.oar.distrib.cachemgr.CacheManagementException;
import gov.nist.oar.distrib.cachemgr.pdr.HeadBagCacheManager;
import gov.nist.oar.distrib.cachemgr.pdr.PDRCacheManager;

/**
 * This class tests the CacheManagementController endpoints when no cache manager is in use.
 */
@ExtendWith(SpringExtension.class)
@SpringBootTest(classes = NISTDistribServiceConfig.class, webEnvironment = SpringBootTest.WebEnvironment.RANDOM_PORT)
@TestPropertySource(properties = {
	"server.servlet.context-path=/od",
    "distrib.bagstore.mode=local",
    "distrib.bagstore.location=${basedir}/src/test/resources",
    "distrib.baseurl=http://localhost/oar-distrb-service",
    "logging.path=${basedir}/target/surefire-reports",
    "distrib.baseurl=http://localhost/od/ds",
    "distrib.cachemgr.admindir=${java.io.tmpdir}/testcmgr",
    "distrib.cachemgr.headbagCacheSize=40000000",
    "distrib.cachemgr.checkDutyCycle=3",
    "distrib.cachemgr.dbrootdir=${java.io.tmpdir}/testcmgr/db",
    "distrib.cachemgr.volumes[0].location=file://vols/king",
    "distrib.cachemgr.volumes[0].name=king",
    "distrib.cachemgr.volumes[0].capacity=30000000",
    "distrib.cachemgr.volumes[1].location=file://vols/pratt",
    "distrib.cachemgr.volumes[1].name=pratt",
    "distrib.cachemgr.volumes[1].capacity=36000000",
    "distrib.cachemgr.volumes[0].roles[0]=small",
    "distrib.cachemgr.volumes[0].roles[1]=fast",
    "distrib.cachemgr.volumes[1].roles[0]=large",
    "distrib.cachemgr.volumes[1].roles[1]=general",
    "distrib.cachemgr.restapi.accesstoken=SECRET"
})
public class CacheManagementControllerTest {

    Logger logger = LoggerFactory.getLogger(CacheManagementControllerTest.class);

    @LocalServerPort
    int port;

    TestRestTemplate websvc = new TestRestTemplate();
    HttpHeaders headers = new HttpHeaders();

    static File testdir = null;

    @Autowired
    CacheManagerProvider provider;

    public CacheManagementControllerTest() {
        headers.set(HttpHeaders.AUTHORIZATION, "Bearer SECRET");
    }

    public void cleanTestDir(File testdir) throws IOException, ConfigurationException {
        if (testdir.exists()) 
            FileSystemUtils.deleteRecursively(testdir);
        testdir.mkdirs();
        (new File(testdir,"db")).mkdirs();
        provider.cfg.theCache = null;
        HeadBagCacheManager hbcm = provider.createHeadBagManager();
        provider.createPDRCacheManager(hbcm);
    }

    @BeforeAll
    public static void setUpClass() throws IOException {
        String tmpdir = System.getProperty("java.io.tmpdir");
        if (tmpdir == null)
            throw new RuntimeException("java.io.tmpdir property not set");
        File tmp = new File(tmpdir);
        if (! tmp.exists())
            tmp.mkdir();
        testdir = new File(tmp, "testcmgr");
        testdir.mkdirs();
        (new File(testdir,"db")).mkdirs();
    }

    @AfterAll
    public static void tearDownClass() throws IOException {
        if (testdir.exists()) 
            FileSystemUtils.deleteRecursively(testdir);
    }

    @AfterEach
    public void tearDown() throws IOException, ConfigurationException {
        cleanTestDir(testdir);
    }

    @BeforeEach
    public void setUp() throws CacheManagementException, StorageVolumeException, ResourceNotFoundException, ConfigurationException {
        provider.getPDRCacheManager().cacheDataset("mds1491", null, true, 0 , null);
    }

    @Test
    public void testConfig() {
        assertTrue(provider.canCreateManager());
        File db = new File(testdir, "db/data.sqlite");
        assertTrue(db.isFile());
    }

    @Test
    public void testGetStatus() {
        HttpEntity<String> req = new HttpEntity<>(null, headers);
        ResponseEntity<String> resp = websvc.exchange(getBaseURL() + "/cache/", HttpMethod.GET, req, String.class);
        assertEquals(HttpStatus.OK, resp.getStatusCode());
        JSONAssert.assertEquals("{requestURL:\"/od/cache/\"," +
                                 "status:200,message:\"Cache Manager in Use\",method:GET}",
                                resp.getBody(), true);
    }

    @Test
    public void testSummarizeVolumes() {
        HttpEntity<String> req = new HttpEntity<>(null, headers);
        ResponseEntity<String> resp = websvc.exchange(getBaseURL() + "/cache/volumes/", HttpMethod.GET, req, String.class);
        assertEquals(HttpStatus.OK, resp.getStatusCode());
        JSONArray summary = new JSONArray(new JSONTokener(resp.getBody()));
        assertEquals(2, summary.length());
    }

    @Test
    public void testSummarizeVolume() {
        HttpEntity<String> req = new HttpEntity<>(null, headers);
        ResponseEntity<String> resp = websvc.exchange(getBaseURL() + "/cache/volumes/goober", HttpMethod.GET, req, String.class);
        assertEquals(HttpStatus.NOT_FOUND, resp.getStatusCode());

        resp = websvc.exchange(getBaseURL() + "/cache/volumes/king", HttpMethod.GET, req, String.class);
        assertEquals(HttpStatus.OK, resp.getStatusCode());
        JSONObject summary = new JSONObject(new JSONTokener(resp.getBody()));
        assertEquals(3, summary.getInt("filecount"));
        assertEquals(30000000, summary.getLong("capacity"));

        resp = websvc.exchange(getBaseURL() + "/cache/volumes/pratt", HttpMethod.GET, req, String.class);
        assertEquals(HttpStatus.OK, resp.getStatusCode());
        summary = new JSONObject(new JSONTokener(resp.getBody()));
        assertEquals(0, summary.getInt("filecount"));
        assertEquals(0, summary.getInt("totalsize"));
        assertEquals(36000000, summary.getLong("capacity"));
    }

    @Test
    public void testSummarizeContents() {
        HttpEntity<String> req = new HttpEntity<>(null, headers);
        ResponseEntity<String> resp = websvc.exchange(getBaseURL() + "/cache/objects/", HttpMethod.GET, req, String.class);
        JSONArray summary = new JSONArray(new JSONTokener(resp.getBody()));
        assertEquals(1, summary.length());
        assertEquals("3A1EE2F169DD3B8CE0531A570681DB5D1491", summary.getJSONObject(0).optString("aipid", null));
        assertEquals(3, summary.getJSONObject(0).optInt("filecount", 0));
    }

    @Test
    public void testSummarizeDataset() {
        HttpEntity<String> req = new HttpEntity<>(null, headers);
        ResponseEntity<String> resp = websvc.exchange(getBaseURL() + "/cache/objects/goober", HttpMethod.GET, req, String.class);
        assertEquals(HttpStatus.NOT_FOUND, resp.getStatusCode());

        resp = websvc.exchange(getBaseURL() + "/cache/objects/mds1491", HttpMethod.GET, req, String.class);
        assertEquals(HttpStatus.OK, resp.getStatusCode());
        JSONObject summary = new JSONObject(new JSONTokener(resp.getBody()));
        assertEquals("3A1EE2F169DD3B8CE0531A570681DB5D1491", summary.optString("aipid", null));
        assertEquals(3, summary.getJSONArray("files").length());
    }

    @Test
    public void testListObjectsFor2() {
        HttpEntity<String> req = new HttpEntity<>(null, headers);
        ResponseEntity<String> resp = websvc.exchange(getBaseURL() + "/cache/objects/goober/:checked", HttpMethod.GET, req, String.class);
        assertEquals(HttpStatus.NOT_FOUND, resp.getStatusCode());

        resp = websvc.exchange(getBaseURL() + "/cache/objects/mds1491/:files", HttpMethod.GET, req, String.class);
        assertEquals(HttpStatus.OK, resp.getStatusCode());
        JSONArray summary = new JSONArray(new JSONTokener(resp.getBody()));
        assertEquals(3, summary.length());
    }

    @Test
    public void testListObjectsFor3() {
        HttpEntity<String> req = new HttpEntity<>(null, headers);
        ResponseEntity<String> resp = websvc.exchange(getBaseURL() + "/cache/objects/goober/gurn/1", HttpMethod.GET, req, String.class);
        assertEquals(HttpStatus.NOT_FOUND, resp.getStatusCode());

        resp = websvc.exchange(getBaseURL() + "/cache/objects/mds1491/trial1.json/:files", HttpMethod.GET, req, String.class);
        assertEquals(HttpStatus.OK, resp.getStatusCode());
        JSONArray summary = new JSONArray(new JSONTokener(resp.getBody()));
        assertEquals(1, summary.length());
        assertEquals("mds1491/trial1.json", summary.getJSONObject(0).getString("name"));

        resp = websvc.exchange(getBaseURL() + "/cache/objects/mds1491/trial1.json", HttpMethod.GET, req, String.class);
        assertEquals(HttpStatus.OK, resp.getStatusCode());
        JSONObject file = new JSONObject(new JSONTokener(resp.getBody()));
        assertEquals("mds1491/trial1.json", file.getString("name"));
    }

    @Test
    public void testCacheDataset() {
        HttpEntity<String> req = new HttpEntity<>(null, headers);
        ResponseEntity<String> resp = websvc.exchange(getBaseURL() + "/cache/objects/goober/gurn/:cached", 
                                                      HttpMethod.PUT, req, String.class);
        assertEquals(HttpStatus.NOT_FOUND, resp.getStatusCode());

        resp = websvc.exchange(getBaseURL() + "/cache/objects/67C783D4BA814C8EE05324570681708A1899/:cached", 
                               HttpMethod.GET, req, String.class);
        assertEquals(HttpStatus.NOT_FOUND, resp.getStatusCode());

        // cache this dataset
        resp = websvc.exchange(getBaseURL() + "/cache/objects/67C783D4BA814C8EE05324570681708A1899/:cached", 
                               HttpMethod.PUT, req, String.class);
        assertEquals(HttpStatus.ACCEPTED, resp.getStatusCode());

<<<<<<< HEAD
        resp = websvc.exchange(getBaseURL() + "/cache/objects/67C783D4BA814C8EE05324570681708A1899/NMRRVocab20171102.rdf", 
                               HttpMethod.GET, req, String.class);
=======
        for(int i=0; i < 10; i++) {
            try { Thread.sleep(200); } catch (InterruptedException ex) { }
            resp = websvc.exchange(getBaseURL() +
                                "/cache/objects/67C783D4BA814C8EE05324570681708A1899/NMRRVocab20171102.rdf", 
                                   HttpMethod.GET, req, String.class);
            if (! HttpStatus.NOT_FOUND.equals(resp.getStatusCode())) break;
        }
>>>>>>> 0366340c
        assertEquals(HttpStatus.OK, resp.getStatusCode());
        JSONObject file = new JSONObject(new JSONTokener(resp.getBody()));
        assertEquals("67C783D4BA814C8EE05324570681708A1899/NMRRVocab20171102.rdf", file.getString("name"));

        resp = websvc.exchange(getBaseURL() + "/cache/objects/mds1491/trial1.json", 
                               HttpMethod.GET, req, String.class);
        assertEquals(HttpStatus.OK, resp.getStatusCode());
        file = new JSONObject(new JSONTokener(resp.getBody()));
        assertEquals("mds1491/trial1.json", file.getString("name"));
        long since = file.optLong("since", 0L);
        assertTrue(since > 0L);

        resp = websvc.exchange(getBaseURL() + "/cache/objects/mds1491/:cached?recache=false", 
                               HttpMethod.PUT, req, String.class);
        assertEquals(HttpStatus.ACCEPTED, resp.getStatusCode());
        try { Thread.sleep(200); } catch (InterruptedException ex) { }

        resp = websvc.exchange(getBaseURL() + "/cache/objects/mds1491/trial1.json", 
                               HttpMethod.GET, req, String.class);
        assertEquals(HttpStatus.OK, resp.getStatusCode());
        file = new JSONObject(new JSONTokener(resp.getBody()));
        assertEquals("mds1491/trial1.json", file.getString("name"));
        assertEquals(since, file.optLong("since", 0L));

        resp = websvc.exchange(getBaseURL() + "/cache/objects/mds1491/:cached?recache=true", 
                               HttpMethod.PUT, req, String.class);
        assertEquals(HttpStatus.ACCEPTED, resp.getStatusCode());

        for(int i=0; i < 10; i++) {
            try { Thread.sleep(200); } catch (InterruptedException ex) { }
            resp = websvc.exchange(getBaseURL() + "/cache/objects/mds1491/trial1.json", 
                                   HttpMethod.GET, req, String.class);
            if (! HttpStatus.OK.equals(resp.getStatusCode())) break;
            file = new JSONObject(new JSONTokener(resp.getBody()));
            if (since < file.optLong("since", 0L)) break;
        }
        assertEquals(HttpStatus.OK, resp.getStatusCode());
        file = new JSONObject(new JSONTokener(resp.getBody()));
        assertEquals("mds1491/trial1.json", file.getString("name"));
        assertTrue("Cache object's since date is too old: "+Long.toString(file.optLong("since", 0L))+" <= "+
                   Long.toString(since),
                   since < file.optLong("since", 0L));
    }

    @Test
    public void testRunMonitor() throws ConfigurationException {
        JSONObject status = null;
        ResponseEntity<String> resp = null;
        HttpEntity<String> req = new HttpEntity<>(null, headers);

        resp = websvc.exchange(getBaseURL() + "/cache/monitor/", HttpMethod.GET, req, String.class);
        assertEquals(HttpStatus.OK, resp.getStatusCode());
        status = new JSONObject(new JSONTokener(resp.getBody()));
        assertEquals(0L, status.getLong("lastRan"));
        assertEquals("(never)", status.getString("lastRanDate"));
        assertFalse(status.getBoolean("running"), "Monitor started on its own");

        resp = websvc.exchange(getBaseURL() + "/cache/monitor/running", HttpMethod.GET, req, String.class);
        assertEquals(HttpStatus.NOT_FOUND, resp.getStatusCode());

        PDRCacheManager mgr = provider.getPDRCacheManager();
        PDRCacheManager.MonitorThread month = mgr.getMonitorThread();
        resp = websvc.exchange(getBaseURL() + "/cache/monitor/running", HttpMethod.PUT, req, String.class);
        assertEquals(HttpStatus.CREATED, resp.getStatusCode());
        assertFalse(month.isContinuous());
        try { month.join(5000); } catch (InterruptedException ex) {  }
        
        resp = websvc.exchange(getBaseURL() + "/cache/monitor/running", HttpMethod.GET, req, String.class);
        assertEquals(HttpStatus.NOT_FOUND, resp.getStatusCode());

        resp = websvc.exchange(getBaseURL() + "/cache/monitor/", HttpMethod.GET, req, String.class);
        assertEquals(HttpStatus.OK, resp.getStatusCode());
        status = new JSONObject(new JSONTokener(resp.getBody()));
        assertTrue(0L < status.getLong("lastRan"));
        assertNotEquals("(never)", status.getString("lastRanDate"));
        assertFalse(status.getBoolean("running"), "Monitor failed to finish?");
    }

    @Test
    public void testStartMonitor() throws ConfigurationException {
        JSONObject status = null;
        ResponseEntity<String> resp = null;
        HttpEntity<String> req = new HttpEntity<>(null, headers);

        resp = websvc.exchange(getBaseURL() + "/cache/monitor/", HttpMethod.GET, req, String.class);
        assertEquals(HttpStatus.OK, resp.getStatusCode());
        status = new JSONObject(new JSONTokener(resp.getBody()));
        assertEquals(0L, status.getLong("lastRan"));
        assertEquals("(never)", status.getString("lastRanDate"));
        assertFalse(status.getBoolean("running"), "Monitor started on its own");

        resp = websvc.exchange(getBaseURL() + "/cache/monitor/running", HttpMethod.GET, req, String.class);
        assertEquals(HttpStatus.NOT_FOUND, resp.getStatusCode());

        PDRCacheManager mgr = provider.getPDRCacheManager();
        PDRCacheManager.MonitorThread month = mgr.getMonitorThread();
        resp = websvc.exchange(getBaseURL() + "/cache/monitor/running?repeat=1", HttpMethod.PUT, req, String.class);
        assertEquals(HttpStatus.CREATED, resp.getStatusCode());
        assertTrue(month.isContinuous());
        assertTrue(month.isAlive());
        
        resp = websvc.exchange(getBaseURL() + "/cache/monitor/running", HttpMethod.GET, req, String.class);
        assertEquals(HttpStatus.OK, resp.getStatusCode());

        month = mgr.getMonitorThread();
        resp = websvc.exchange(getBaseURL() + "/cache/monitor/running?repeat=0", HttpMethod.PUT, req, String.class);
        assertEquals(HttpStatus.ACCEPTED, resp.getStatusCode());
        assertFalse(month.isContinuous());
        try { month.join(5000); } catch (InterruptedException ex) {  }
        assertFalse(month.isAlive());

        resp = websvc.exchange(getBaseURL() + "/cache/monitor/running", HttpMethod.GET, req, String.class);
        assertEquals(HttpStatus.NOT_FOUND, resp.getStatusCode());

        resp = websvc.exchange(getBaseURL() + "/cache/monitor/", HttpMethod.GET, req, String.class);
        assertEquals(HttpStatus.OK, resp.getStatusCode());
        status = new JSONObject(new JSONTokener(resp.getBody()));
        assertTrue(0L < status.getLong("lastRan"));
        assertNotEquals("(never)", status.getString("lastRanDate"));
        assertFalse(status.getBoolean("running"), "Monitor failed to finish?");
    }

    @Test
    public void testRemoveFromCache() {
        HttpEntity<String> req = new HttpEntity<>(null, headers);

        ResponseEntity<String> resp = websvc.exchange(getBaseURL() + "/cache/objects/mds1491/:cached",
                HttpMethod.GET, req, String.class);
        assertEquals(HttpStatus.OK, resp.getStatusCode());

        ResponseEntity<String> removeResp = websvc.exchange(getBaseURL() +
                        "/cache/objects/mds1491/trial2.json/:cached",
                HttpMethod.DELETE, req, String.class);
        assertEquals(HttpStatus.OK, removeResp.getStatusCode());

        resp = websvc.exchange(getBaseURL() + "/cache/objects/mds1491/trial2.json/:cached",
                HttpMethod.GET, req, String.class);
        assertEquals(HttpStatus.NOT_FOUND, resp.getStatusCode());

        removeResp = websvc.exchange(getBaseURL() +
                        "/cache/objects/mds1491/:cached",
                HttpMethod.DELETE, req, String.class);
        assertEquals(HttpStatus.OK, removeResp.getStatusCode());

        resp = websvc.exchange(getBaseURL() + "/cache/objects/mds1491/:cached",
                HttpMethod.GET, req, String.class);
        assertEquals(HttpStatus.NOT_FOUND, resp.getStatusCode());
    }


    private String getBaseURL() {
        return "http://localhost:" + port + "/od";
    }
}<|MERGE_RESOLUTION|>--- conflicted
+++ resolved
@@ -251,10 +251,6 @@
                                HttpMethod.PUT, req, String.class);
         assertEquals(HttpStatus.ACCEPTED, resp.getStatusCode());
 
-<<<<<<< HEAD
-        resp = websvc.exchange(getBaseURL() + "/cache/objects/67C783D4BA814C8EE05324570681708A1899/NMRRVocab20171102.rdf", 
-                               HttpMethod.GET, req, String.class);
-=======
         for(int i=0; i < 10; i++) {
             try { Thread.sleep(200); } catch (InterruptedException ex) { }
             resp = websvc.exchange(getBaseURL() +
@@ -262,8 +258,8 @@
                                    HttpMethod.GET, req, String.class);
             if (! HttpStatus.NOT_FOUND.equals(resp.getStatusCode())) break;
         }
->>>>>>> 0366340c
-        assertEquals(HttpStatus.OK, resp.getStatusCode());
+        assertEquals(HttpStatus.OK, resp.getStatusCode());
+        
         JSONObject file = new JSONObject(new JSONTokener(resp.getBody()));
         assertEquals("67C783D4BA814C8EE05324570681708A1899/NMRRVocab20171102.rdf", file.getString("name"));
 
