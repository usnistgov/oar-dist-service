--- conflicted
+++ resolved
@@ -33,16 +33,13 @@
 @SpringBootTest(classes = NISTDistribServiceConfig.class,
         webEnvironment = SpringBootTest.WebEnvironment.RANDOM_PORT)
 @TestPropertySource(properties = {
-<<<<<<< HEAD
         "distrib.bagstore.mode=local",
         "distrib.bagstore.location=${basedir}/src/test/resources",
         "distrib.baseurl=http://localhost/oar-distrb-service",
         "logging.path=${basedir}/target/surefire-reports",
-        "cloud.aws.region=us-east-1"
+        "cloud.aws.region=us-east-1",
+	"server.servlet.context-path=/od"
 })
-=======
-	"server.servlet.context-path=/od"})
->>>>>>> fa7800da
 public class AIPAccessControllerTest {
 
     Logger logger = LoggerFactory.getLogger(AIPAccessControllerTest.class);
