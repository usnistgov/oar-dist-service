--- conflicted
+++ resolved
@@ -54,17 +54,12 @@
     String bagStore = null;
     @JsonProperty("bagstore-mode")
     String mode = null;
-<<<<<<< HEAD
     @JsonProperty("disallowedEmails")
     private List<String> disallowedEmails = new ArrayList<>();
-
     @JsonProperty("disallowedCountries")
     private List<String> disallowedCountries = new ArrayList<>();
-
-=======
     @JsonProperty("expiresAfterMillis")
     long expiresAfterMillis = 0L;
->>>>>>> e125b004
 
     public long getHeadbagCacheSize() {
         return hbCacheSize;
