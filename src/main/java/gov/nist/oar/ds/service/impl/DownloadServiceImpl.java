/**
 * This software was developed at the National Institute of Standards and Technology by employees of
 * the Federal Government in the course of their official duties. Pursuant to title 17 Section 105
 * of the United States Code this software is not subject to copyright protection and is in the
 * public domain. This is an experimental system. NIST assumes no responsibility whatsoever for its
 * use by other parties, and makes no guarantees, expressed or implied, about its quality,
 * reliability, or any other characteristic. We would appreciate acknowledgement if the software is
 * used. This software can be redistributed and/or modified freely provided that any derivative
 * works bear some notice that they are derived from it, and any modified versions bear some notice
 * that they have been modified.
 * 
 * @author:Harold Affo (Prometheus Computing, LLC)
 */
package gov.nist.oar.ds.service.impl;


import java.io.BufferedInputStream;
import java.io.ByteArrayOutputStream;
import java.io.FileNotFoundException;
import java.io.IOException;
import java.io.OutputStream;
import java.net.URISyntaxException;
import java.security.GeneralSecurityException;
import java.security.KeyManagementException;
import java.security.KeyStoreException;
import java.security.NoSuchAlgorithmException;
import java.util.ArrayList;
import java.util.Arrays;
import java.util.Collections;
import java.util.List;
import java.util.zip.ZipEntry;
import java.util.zip.ZipOutputStream;
import java.util.function.Consumer;

import javax.net.ssl.HostnameVerifier;
import javax.net.ssl.SSLContext;

import org.apache.commons.io.FilenameUtils;
import org.apache.commons.io.IOUtils;
import org.apache.http.client.ClientProtocolException;
import org.apache.http.client.HttpClient;
import org.apache.http.client.methods.CloseableHttpResponse;
import org.apache.http.client.methods.HttpGet;
import org.apache.http.conn.ssl.NoopHostnameVerifier;
import org.apache.http.conn.ssl.SSLConnectionSocketFactory;
import org.apache.http.conn.ssl.TrustSelfSignedStrategy;
import org.apache.http.impl.client.CloseableHttpClient;
import org.apache.http.impl.client.HttpClientBuilder;
import org.apache.http.impl.client.HttpClients;
import org.apache.http.ssl.SSLContextBuilder;
import org.json.simple.JSONArray;
import org.json.simple.JSONObject;
import org.json.simple.parser.JSONParser;
import org.json.simple.parser.ParseException;
import org.slf4j.Logger;
import org.slf4j.LoggerFactory;
import org.springframework.beans.factory.annotation.Autowired;
import org.springframework.beans.factory.annotation.Value;
import org.springframework.http.HttpEntity;
import org.springframework.http.HttpHeaders;
import org.springframework.http.HttpMethod;
import org.springframework.http.HttpStatus;
import org.springframework.http.MediaType;
import org.springframework.http.ResponseEntity;
import org.springframework.http.client.HttpComponentsClientHttpRequestFactory;
import org.springframework.stereotype.Service;
import org.springframework.util.FastByteArrayOutputStream;
import org.springframework.web.client.RestTemplate;
import org.springframework.web.multipart.MultipartFile;

import com.amazonaws.services.s3.model.PutObjectResult;
import com.amazonaws.services.s3.model.S3ObjectSummary;
import com.google.gson.Gson;

import gov.nist.oar.ds.exception.DistributionException;
import gov.nist.oar.ds.exception.ResourceNotFoundException;
import gov.nist.oar.ds.s3.S3Wrapper;
import gov.nist.oar.ds.service.DownloadService;
import gov.nist.oar.ds.service.BagUtils;

import java.io.ByteArrayInputStream;
import java.util.zip.ZipEntry;
import java.util.zip.ZipInputStream;
/**
 * This is the default implementation of the download service class responsible of handling download
 * requests
 * 
 */
@Service
public class DownloadServiceImpl implements DownloadService {

  Logger logger = LoggerFactory.getLogger(DownloadServiceImpl.class);

  @Autowired
  private S3Wrapper s3Wrapper;

  @Value("${cloud.aws.preservation.s3.bucket}")
  private String preservationBucket;

  @Value("${cloud.aws.cache.s3.bucket}")
  private String cacheBucket;
  
  @Value("${rmmapi}")
  private String rmmApi;
  

  private static final String MAPPING_FILE_PREFIX = "ore.json";

  private String recordNumber = "Record/Dataset Number";
  
//  @Override
//  public List<PutObjectResult> uploadToCache(MultipartFile[] multipartFiles) {
//    return s3Wrapper.upload(cacheBucket, multipartFiles);
//  }
//
//
//  @Override
//  public ResponseEntity<byte[]> downloadDistributionFile(String dsId, String distId)
//      throws IOException {
//    logger.info("Downloading dsId=" + dsId + ",distId=" + distId + " from " + cacheBucket);
//    String fileKey = getDistributionFileKey(dsId, distId);
//    if (fileKey != null) {
//      return s3Wrapper.download(cacheBucket, fileKey);
//    }
//    return null;
//  }

  private void validateIds(String anyID, String idName){
	  if(anyID == "" || anyID == null) 
		  throw new IllegalArgumentException(idName + " is either empty or null.");
	  if(this.recordNumber.equals(idName) && !anyID.startsWith("ark:/"))
			throw new IllegalArgumentException(idName + " is not in valid format.");  
	  
  }
  /**
   * 
   * @param dsId
   * @param distId
   * @return
   * @throws IOException
   */
  private String getDistributionFileKey(String dsId, String distId) throws IOException {
    String prefix = dsId + "-" + distId;
    List<S3ObjectSummary> files = s3Wrapper.list(cacheBucket, prefix);
    if (files != null && !files.isEmpty()) {
      return files.get(0).getKey();
    }

    return null;
  }

  /**
   * 
   * @param dsId
   * @return
   */
  private List<String> findBagsById(String dsId) {
    List<S3ObjectSummary> bagSummaries = s3Wrapper.list(cacheBucket, dsId + ".bag.");
    Collections.sort(bagSummaries, (bag1, bag2) -> bag2.getKey().compareTo(bag1.getKey()));
    List<String> results = new ArrayList<>();
    for (S3ObjectSummary sum : bagSummaries) {
      results.add(sum.getKey());
    }

    return results;
  }

//
//  @Override
//  public ResponseEntity<List<String>> findDataSetBags(String dsId) throws IOException {
//    return new ResponseEntity<>(findBagsById(dsId), HttpStatus.OK);
//  }

//
//  @Override
//  public ResponseEntity<String> findDataSetHeadBag(String dsId) throws IOException {
//    List<String> results = findBagsById(dsId);
//    if (results != null && !results.isEmpty()) {
//      return new ResponseEntity<>(results.get(0), HttpStatus.OK);
//    }
//    return new ResponseEntity<>(null, HttpStatus.OK);
//  }

  /**
   * 
   * @param dsId
   * @return
   * @throws IOException
   */
  @SuppressWarnings("unused")
  private String getMappingFile(String dsId) throws IOException {
    ResponseEntity<byte[]> mappingFile =
        s3Wrapper.download(cacheBucket, dsId + "-" + MAPPING_FILE_PREFIX);
    byte[] result = mappingFile.getBody();
    return IOUtils.toString(result, "UTF-8");
  }

  /**
   * 
   * @param Id
   * @return
   * @throws Exception
   */
  @Override
  public ResponseEntity<byte[]>  downloadZipFile(String id) throws DistributionException  {
    
	  this.validateIds(id, this.recordNumber);
    try{

      CloseableHttpClient httpClient = createAcceptSelfSignedCertificateClient();
     
      HttpComponentsClientHttpRequestFactory factory = new HttpComponentsClientHttpRequestFactory(httpClient);
      factory.setBufferRequestBody(false);
      RestTemplate restTemplate = new RestTemplate(factory);
      HttpHeaders headers = new HttpHeaders();
      headers.setAccept(Arrays.asList(MediaType.APPLICATION_JSON));
      HttpEntity<String> entity = new HttpEntity<String>(headers);
      ResponseEntity<JSONObject> response = restTemplate.exchange(
          rmmApi + "records?@id="+ id + "&include=components",
              HttpMethod.GET, entity, JSONObject.class, "1");
      JSONObject jsonRecord = response.getBody();
      if((int)jsonRecord.get("ResultCount") == 0) 
    	  throw new ResourceNotFoundException("No data available for given record id.");
      
      String dzId = id;
      logger.info(rmmApi + "records?@id="+ id + "&include=components");
      String fileName = dzId.split("/")[2];
      
      String jsonResultData = new Gson().toJson(jsonRecord.get("ResultData"));
      JSONParser parser = new JSONParser(); 
      JSONArray jsonArrayResultData = (JSONArray) parser.parse(jsonResultData);
      JSONObject object = (JSONObject) jsonArrayResultData.get(0);
      String jsonComponents= new Gson().toJson(object.get("components"));
      JSONArray jsonArrayComponents = (JSONArray) parser.parse(jsonComponents);
      byte[] myBytes = null;
      myBytes = getCompressed(jsonArrayComponents,fileName);
      HttpHeaders httpHeaders = new HttpHeaders();
      httpHeaders.setContentType(MediaType.APPLICATION_OCTET_STREAM);
      httpHeaders.setContentLength(myBytes.length);
      httpHeaders.setContentDispositionFormData("attachment", fileName + ".zip");
      return new ResponseEntity<>(myBytes, httpHeaders, HttpStatus.OK);
    } catch (KeyManagementException | NoSuchAlgorithmException | KeyStoreException | ParseException | ArrayIndexOutOfBoundsException e) {
    	logger.error("DownloadAll Errors:"+ e.getMessage(),e);
		throw new DistributionException(e.getMessage());
	} 
    
  }
  
  /**
   * 
   * @param json array, file name
   * @return
   * @throws IOException, URISyntaxException
   * @throws KeyStoreException 
   * @throws NoSuchAlgorithmException 
   * @throws KeyManagementException 
   */
  public byte[] getCompressed( JSONArray json, String fileName)
      throws DistributionException
  {
    
    ByteArrayOutputStream bos = new ByteArrayOutputStream();
    ZipOutputStream zos = new ZipOutputStream(bos);

    CloseableHttpClient httpClient = null;
	try {
		httpClient = createAcceptSelfSignedCertificateClient();
	
      for (int i = 0; i < json.size(); i++) {
        JSONObject jsonObjComp = (JSONObject) json.get(i);
        if (jsonObjComp.containsKey("@type"))
          if(jsonObjComp.get("@type").toString().contains("nrdp:DataFile"))
            {
              if (jsonObjComp.containsKey("downloadURL"))
              {
                HttpGet request = new HttpGet(jsonObjComp.get("downloadURL").toString());
                CloseableHttpResponse response = httpClient.execute(request);
                logger.info("return code" + response.getStatusLine().getStatusCode());
                  try 
                    {
                      BufferedInputStream bis = new BufferedInputStream(response.getEntity().getContent());
                      ZipEntry entry = new ZipEntry(fileName + "/" + jsonObjComp.get("filepath").toString());
                      zos.putNextEntry( entry );
                      int inByte;
                      while((inByte = bis.read()) != -1) 
                      {
                        zos.write(inByte);
                      }
                      bis.close();
                    } finally {
                      response.close();
                      zos.closeEntry();
                    }
                }
            }
        }
    } catch (KeyManagementException | NoSuchAlgorithmException | KeyStoreException | IOException e) {
    	logger.error("DownloadAll Errors:"+ e.getMessage(),e);
		throw new DistributionException(e.getMessage());
	}
	
    finally {
    	try{
    		zos.close();
    		httpClient.close();}
    	catch(IOException e){
    		logger.error("IOException while closing zip file connections"+e.getMessage(),e);
    	}
    }
    return bos.toByteArray() ;
  }
  /**
   * 
   * @return httpclient
   * @throws IOException, URISyntaxException
   * @throws KeyStoreException 
   * @throws NoSuchAlgorithmException 
   * @throws KeyManagementException 
   */
  private static CloseableHttpClient createAcceptSelfSignedCertificateClient()
      throws KeyManagementException, NoSuchAlgorithmException, KeyStoreException {

  // use the TrustSelfSignedStrategy to allow Self Signed Certificates
  SSLContext sslContext = SSLContextBuilder
          .create()
          .loadTrustMaterial(new TrustSelfSignedStrategy())
          .build();

  // we can optionally disable hostname verification. 
  // if you don't want to further weaken the security, you don't have to include this.
  HostnameVerifier allowAllHosts = new NoopHostnameVerifier();
  
  // create an SSL Socket Factory to use the SSLContext with the trust self signed certificate strategy
  // and allow all hosts verifier.
  SSLConnectionSocketFactory connectionFactory = new SSLConnectionSocketFactory(sslContext, allowAllHosts);
  
  // finally create the HttpClient using HttpClient factory methods and assign the ssl socket factory
  return HttpClients
          .custom()
          .setSSLSocketFactory(connectionFactory)
          .build();
  }
  	
  
  
  public ResponseEntity<byte[]> getResponsEntity(String filename, byte[] outdata){
		
	  HttpHeaders httpHeaders = new HttpHeaders();
	    httpHeaders.setContentType(MediaType.APPLICATION_OCTET_STREAM);
	    httpHeaders.setContentLength(outdata.length); 
	    httpHeaders.setContentDispositionFormData("attachment", filename);
	    return new ResponseEntity<>(outdata, httpHeaders, HttpStatus.OK);
  }

  public ResponseEntity<byte[]> downloadAllZiponlyData(String bucket, String key) throws IOException {
	  
	  this.validateIds(bucket, "Bucket Number");
	  this.validateIds(key, "Key Id");
		 
		  byte[] outdata = new byte[ 9000];
		  ByteArrayOutputStream bos = new ByteArrayOutputStream();
		  ZipOutputStream zos = new ZipOutputStream(bos);
		 
		  ResponseEntity<byte[]> zipdata = s3Wrapper.download(bucket,key);
		  ZipInputStream zis = new ZipInputStream(new ByteArrayInputStream(zipdata.getBody()));
		  ZipEntry entry; 
		  while((entry = zis.getNextEntry()) != null)  {
			  if (entry.getName().contains("/data/")) {
				  zos.putNextEntry(entry);
				  int len;
				  while ((len = zis.read(outdata)) != -1) {
					  zos.write(outdata, 0, len);
				  }
				  zos.closeEntry();
			  }
			    
			}
		  zis.close();
		  zos.close();
		 
		  return getResponsEntity(key.substring(0, key.length()-14)+".zip", bos.toByteArray());
		  
	
  }
  
  ////Deoyani Adding new methods:
  public ResponseEntity<byte[]> downloadAllData(String recordid) throws IOException{
	
	   
		  this.validateIds(recordid, "Record / Ditribution number ");
	   List<S3ObjectSummary> files = s3Wrapper.list(preservationBucket, recordid);
	   
	   
	   if (files != null && !files.isEmpty()) {
		  
		  if(!s3Wrapper.doesObjectExistInCache(cacheBucket, files.get(files.size()-1).getKey()))
			  s3Wrapper.copytocache(preservationBucket, files.get(files.size()-1).getKey(), cacheBucket,files.get(files.size()-1).getKey());
		  //return s3Wrapper.download(cacheBucket, files.get(files.size()-1).getKey());
		  return downloadAllZiponlyData(cacheBucket,files.get(files.size()-1).getKey());
	   }
	   else return null;
	  

	 
	 
  }
  
  public String extractRecordkey(String recordid){
     List<S3ObjectSummary> files = s3Wrapper.list(preservationBucket, recordid); 
     String recordBagKey = "";

     if (files.isEmpty()) {
         logger.error("No data available for given id.");
         throw new ResourceNotFoundException("No data available for given id.");
     } else {
         ArrayList<String> bags = new ArrayList<String>(files.size());
         files.forEach(new Consumer<S3ObjectSummary>() {
                 public void accept(S3ObjectSummary f) {
                     String name = f.getKey();
                     if (name.endsWith(".zip") && BagUtils.isLegalBagName(name))
                         bags.add(name);
                 }
             }
         );
         recordBagKey = BagUtils.findLatestHeadBag(bags);
     }
     if (recordBagKey.isEmpty() || recordBagKey.equals("")) {
         logger.info("recordBagKey is empty?:"+recordBagKey);
         logger.error("There is no bag available for given data id. Check the format/extension of bag.");
         throw new ResourceNotFoundException(recordid);
     } 
     logger.info("Extracting file from bag: "+ recordBagKey);
     return recordBagKey;
  }
  
  
  @Override
  public ResponseEntity<byte[]> downloadData(String recordid, String filepath) throws IOException {
	  this.validateIds(recordid, "Record or DataSet identifier");
	  this.validateIds(filepath, "file path");
	  logger.info("Info : record id: "+recordid +" :: "+filepath+" :: preservationBucket::"+preservationBucket);
	  
	  String recordBagKey = extractRecordkey(recordid);
	  String filename = recordBagKey.substring(0, recordBagKey.length()-4)+"/data/"+filepath;
	  byte[] outdata = new byte[ 9000];
	  ByteArrayOutputStream out = new ByteArrayOutputStream();
//		  if(!s3Wrapper.doesObjectExistInCache(cacheBucket, recordBagKey))
//			  s3Wrapper.copytocache(preservationBucket, recordBagKey, cacheBucket,recordBagKey);
	  logger.info("Pulling data from preservationbucket: "+preservationBucket +" recordbagkey:"+recordBagKey + " :: "+" filename ::"+filename );
      
	  ResponseEntity<byte[]> zipdata = s3Wrapper.download(preservationBucket,recordBagKey);
	  ZipInputStream zis = new ZipInputStream(new ByteArrayInputStream(zipdata.getBody()));
	  ZipEntry entry; 
	  while((entry = zis.getNextEntry()) != null)  {
		  if (entry.getName().equals(filename)) {  
			  int len;
			  while ((len = zis.read(outdata)) != -1) {
				  out.write(outdata, 0, len);
			  }
			  out.close();
		  }
	  }
	  zis.close();
	  if(out.size() == 0){ 
		  throw new ResourceNotFoundException("Requested file is not in data bundle.");
	   }
		 
	  HttpHeaders httpHeaders = new HttpHeaders();
	  httpHeaders.setContentType(MediaType.APPLICATION_OCTET_STREAM);
	  httpHeaders.setContentLength(out.toByteArray().length);
	  httpHeaders.setContentDispositionFormData("attachment", filepath);
	  return new ResponseEntity<>(out.toByteArray(), httpHeaders, HttpStatus.OK);
  }
<<<<<<< HEAD

  /**
   * 
   * @param Id
   * @return
   * @throws Exception
   */
  public ResponseEntity<byte[]>  downloadDataCart(String[] folderName, String[] downloadURL,String[] fileName, String[] filePath, String[] resFilePath) throws Exception {
    
    try {    

      byte[] myBytes = null;
      myBytes = getCompressedDataCart(folderName, downloadURL, fileName, filePath, resFilePath);
      HttpHeaders httpHeaders = new HttpHeaders();
      httpHeaders.setContentType(MediaType.APPLICATION_OCTET_STREAM);
      httpHeaders.setContentLength(myBytes.length);
      httpHeaders.setContentDispositionFormData("attachment", fileName + ".zip");
      return new ResponseEntity<>(myBytes, httpHeaders, HttpStatus.OK);
      
  } catch (Exception e) {
      e.printStackTrace();
  }
    return null;
  }
  
  /**
   * 
   * @param json array, file name
   * @return
   * @throws IOException, URISyntaxException
   * @throws KeyStoreException 
   * @throws NoSuchAlgorithmException 
   * @throws KeyManagementException 
   */
  public byte[] getCompressedDataCart( String[] folderName, String[] downloadURL, String[] fileName, String[] filePath, String[] resFilePath)
      throws IOException, URISyntaxException, KeyManagementException, NoSuchAlgorithmException, KeyStoreException
  {
    int size = 1024*1024;
    FastByteArrayOutputStream bos = new FastByteArrayOutputStream(size);
    ZipOutputStream zos = new ZipOutputStream(bos);

    CloseableHttpClient httpClient = createAcceptSelfSignedCertificateClient();

    try{
      for (int i = 0; i < downloadURL.length; i++) {
        String strDownloadURL = downloadURL[i];
        String strFileName = fileName[i];
        String strFilePath = filePath[i];
        logger.info("downloadurl" + strDownloadURL);
        logger.info("file name" + strFileName);
        logger.info("file path" + strFilePath);

        HttpGet request = new HttpGet(strDownloadURL);
        CloseableHttpResponse response = httpClient.execute(request);
        try 
        {
          BufferedInputStream bis = new BufferedInputStream(response.getEntity().getContent());
          ZipEntry entry = new ZipEntry(resFilePath[i]);
          zos.putNextEntry( entry );
          IOUtils.copy(bis, zos, size);
          int inByte;
          bis.close();
          } finally {
            response.close();
            zos.closeEntry();
          }
       }
    } finally {
      zos.close();
      httpClient.close();
    }
    return bos.toByteArrayUnsafe() ;
  }
=======
>>>>>>> a53934ae
}<|MERGE_RESOLUTION|>--- conflicted
+++ resolved
@@ -471,7 +471,6 @@
 	  httpHeaders.setContentDispositionFormData("attachment", filepath);
 	  return new ResponseEntity<>(out.toByteArray(), httpHeaders, HttpStatus.OK);
   }
-<<<<<<< HEAD
 
   /**
    * 
@@ -545,6 +544,4 @@
     }
     return bos.toByteArrayUnsafe() ;
   }
-=======
->>>>>>> a53934ae
 }